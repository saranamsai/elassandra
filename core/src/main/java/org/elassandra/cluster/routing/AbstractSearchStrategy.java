--- conflicted
+++ resolved
@@ -76,18 +76,11 @@
         final DiscoveryNode localNode;
         final Map<UUID, ShardRoutingState> shardStates;
         protected Map<Range<Token>, List<InetAddress>> rangeToEndpointsMap; // range to endpoints map
-<<<<<<< HEAD
         protected Map<Token, List<InetAddress>> tokenToEndpointsMap;
         protected Map<DiscoveryNode, BitSet> greenShards;            // available   node to bitset of ranges => started primary.
         protected Map<DiscoveryNode, BitSet> redShards;            // unavailable node to bitset of orphan ranges => unassigned primary
         protected List<DiscoveryNode> yellowShards;                 // unassigned replica
         protected List<Token> tokens;
-=======
-        protected Map<DiscoveryNode, BitSet> greenShards;            // available   node to bitset of ranges => started primary.
-        protected Map<DiscoveryNode, BitSet> redShards;            // unavailable node to bitset of orphan ranges => unassigned primary
-        protected List<DiscoveryNode> yellowShards;                 // unassigned replica
-        protected List<Range<Token>> tokens;
->>>>>>> 962afa9a
         protected boolean isConsistent = true;
         
         public Router(final String index, final String ksName, final Map<UUID, ShardRoutingState> shardStates, final ClusterState clusterState) 
@@ -135,16 +128,10 @@
             
             int i=0;
             this.greenShards = new HashMap<DiscoveryNode, BitSet>();
-<<<<<<< HEAD
             for(Token token: tokens) {
                 if (TOKEN_MIN.equals(token))
                     continue;
-                
-=======
-            
-            
-            for(Range<Token> rt: tokens) {
->>>>>>> 962afa9a
+
                 // greenshard = available node -> token range bitset, 
                 boolean orphanRange = true;
                 for(InetAddress endpoint : tokenToEndpointsMap.get(token)) {
