/*
 * Licensed to Elasticsearch under one or more contributor
 * license agreements. See the NOTICE file distributed with
 * this work for additional information regarding copyright
 * ownership. Elasticsearch licenses this file to you under
 * the Apache License, Version 2.0 (the "License"); you may
 * not use this file except in compliance with the License.
 * You may obtain a copy of the License at
 *
 *    http://www.apache.org/licenses/LICENSE-2.0
 *
 * Unless required by applicable law or agreed to in writing,
 * software distributed under the License is distributed on an
 * "AS IS" BASIS, WITHOUT WARRANTIES OR CONDITIONS OF ANY
 * KIND, either express or implied.  See the License for the
 * specific language governing permissions and limitations
 * under the License.
 */

package org.elasticsearch.ingest.common;

import java.util.ArrayList;
import java.util.Collections;
import java.util.IllformedLocaleException;
import java.util.List;
import java.util.Locale;
import java.util.Map;
import java.util.function.Function;

import org.elasticsearch.ExceptionsHelper;
import org.elasticsearch.ingest.AbstractProcessor;
import org.elasticsearch.ingest.ConfigurationUtils;
import org.elasticsearch.ingest.IngestDocument;
import org.elasticsearch.ingest.Processor;
import org.joda.time.DateTime;
import org.joda.time.DateTimeZone;
import org.joda.time.format.DateTimeFormat;
import org.joda.time.format.DateTimeFormatter;

public final class DateIndexNameProcessor extends AbstractProcessor {

    public static final String TYPE = "date_index_name";

    private final String field;
    private final String indexNamePrefix;
    private final String dateRounding;
    private final String indexNameFormat;
    private final DateTimeZone timezone;
    private final List<Function<String, DateTime>> dateFormats;

    DateIndexNameProcessor(String tag, String field, List<Function<String, DateTime>> dateFormats, DateTimeZone timezone,
                           String indexNamePrefix, String dateRounding, String indexNameFormat) {
        super(tag);
        this.field = field;
        this.timezone = timezone;
        this.dateFormats = dateFormats;
        this.indexNamePrefix = indexNamePrefix;
        this.dateRounding = dateRounding;
        this.indexNameFormat = indexNameFormat;
    }

    @Override
    public void execute(IngestDocument ingestDocument) throws Exception {
        String date = ingestDocument.getFieldValue(field, String.class);

        DateTime dateTime = null;
        Exception lastException = null;
        for (Function<String, DateTime> dateParser : dateFormats) {
            try {
                dateTime = dateParser.apply(date);
            } catch (Exception e) {
                //try the next parser and keep track of the exceptions
                lastException = ExceptionsHelper.useOrSuppress(lastException, e);
            }
        }

        if (dateTime == null) {
            throw new IllegalArgumentException("unable to parse date [" + date + "]", lastException);
        }

        DateTimeFormatter formatter = DateTimeFormat.forPattern(indexNameFormat);
        StringBuilder builder = new StringBuilder()
                .append('<')
                .append(indexNamePrefix)
                    .append('{')
                        .append(formatter.print(dateTime)).append("||/").append(dateRounding)
                            .append('{').append(indexNameFormat).append('|').append(timezone).append('}')
                    .append('}')
                .append('>');
        String dynamicIndexName  = builder.toString();
        ingestDocument.setFieldValue(IngestDocument.MetaData.INDEX.getFieldName(), dynamicIndexName);
    }

    @Override
    public String getType() {
        return TYPE;
    }

    String getField() {
        return field;
    }

    String getIndexNamePrefix() {
        return indexNamePrefix;
    }

    String getDateRounding() {
        return dateRounding;
    }

    String getIndexNameFormat() {
        return indexNameFormat;
    }

    DateTimeZone getTimezone() {
        return timezone;
    }

    List<Function<String, DateTime>> getDateFormats() {
        return dateFormats;
    }

<<<<<<< HEAD
    public static final class Factory extends AbstractProcessorFactory {

        @Override
        protected DateIndexNameProcessor doCreate(Map<String, Processor.Factory> registry, String tag,
                                                  Map<String, Object> config) throws Exception {
=======
    public static final class Factory implements Processor.Factory {

        @Override
        public DateIndexNameProcessor create(String tag, Map<String, Object> config) throws Exception {
>>>>>>> d24cc65c
            String localeString = ConfigurationUtils.readOptionalStringProperty(TYPE, tag, config, "locale");
            String timezoneString = ConfigurationUtils.readOptionalStringProperty(TYPE, tag, config, "timezone");
            DateTimeZone timezone = timezoneString == null ? DateTimeZone.UTC : DateTimeZone.forID(timezoneString);
            Locale locale = Locale.ENGLISH;
            if (localeString != null) {
                try {
                    locale = (new Locale.Builder()).setLanguageTag(localeString).build();
                } catch (IllformedLocaleException e) {
                    throw new IllegalArgumentException("Invalid language tag specified: " + localeString);
                }
            }
            List<String> dateFormatStrings = ConfigurationUtils.readOptionalList(TYPE, tag, config, "date_formats");
            if (dateFormatStrings == null) {
                dateFormatStrings = Collections.singletonList("yyyy-MM-dd'T'HH:mm:ss.SSSZ");
            }
            List<Function<String, DateTime>> dateFormats = new ArrayList<>(dateFormatStrings.size());
            for (String format : dateFormatStrings) {
                DateFormat dateFormat = DateFormat.fromString(format);
                dateFormats.add(dateFormat.getFunction(format, timezone, locale));
            }

            String field = ConfigurationUtils.readStringProperty(TYPE, tag, config, "field");
            String indexNamePrefix = ConfigurationUtils.readStringProperty(TYPE, tag, config, "index_name_prefix", "");
            String dateRounding = ConfigurationUtils.readStringProperty(TYPE, tag, config, "date_rounding");
            String indexNameFormat = ConfigurationUtils.readStringProperty(TYPE, tag, config, "index_name_format", "yyyy-MM-dd");
            return new DateIndexNameProcessor(tag, field, dateFormats, timezone, indexNamePrefix, dateRounding, indexNameFormat);
        }
    }

}<|MERGE_RESOLUTION|>--- conflicted
+++ resolved
@@ -120,18 +120,11 @@
         return dateFormats;
     }
 
-<<<<<<< HEAD
-    public static final class Factory extends AbstractProcessorFactory {
-
-        @Override
-        protected DateIndexNameProcessor doCreate(Map<String, Processor.Factory> registry, String tag,
-                                                  Map<String, Object> config) throws Exception {
-=======
     public static final class Factory implements Processor.Factory {
 
         @Override
-        public DateIndexNameProcessor create(String tag, Map<String, Object> config) throws Exception {
->>>>>>> d24cc65c
+        public DateIndexNameProcessor create(Map<String, Processor.Factory> registry, String tag,
+                                             Map<String, Object> config) throws Exception {
             String localeString = ConfigurationUtils.readOptionalStringProperty(TYPE, tag, config, "locale");
             String timezoneString = ConfigurationUtils.readOptionalStringProperty(TYPE, tag, config, "timezone");
             DateTimeZone timezone = timezoneString == null ? DateTimeZone.UTC : DateTimeZone.forID(timezoneString);
