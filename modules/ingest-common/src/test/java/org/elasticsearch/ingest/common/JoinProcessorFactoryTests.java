--- conflicted
+++ resolved
@@ -35,12 +35,7 @@
         config.put("field", "field1");
         config.put("separator", "-");
         String processorTag = randomAsciiOfLength(10);
-<<<<<<< HEAD
-        config.put(AbstractProcessorFactory.TAG_KEY, processorTag);
-        JoinProcessor joinProcessor = factory.create(null, config);
-=======
-        JoinProcessor joinProcessor = factory.create(processorTag, config);
->>>>>>> d24cc65c
+        JoinProcessor joinProcessor = factory.create(null, processorTag, config);
         assertThat(joinProcessor.getTag(), equalTo(processorTag));
         assertThat(joinProcessor.getField(), equalTo("field1"));
         assertThat(joinProcessor.getSeparator(), equalTo("-"));
@@ -51,7 +46,7 @@
         Map<String, Object> config = new HashMap<>();
         config.put("separator", "-");
         try {
-            factory.create(null, config);
+            factory.create(null, null, config);
             fail("factory create should have failed");
         } catch (ElasticsearchParseException e) {
             assertThat(e.getMessage(), equalTo("[field] required property is missing"));
@@ -63,7 +58,7 @@
         Map<String, Object> config = new HashMap<>();
         config.put("field", "field1");
         try {
-            factory.create(null, config);
+            factory.create(null, null, config);
             fail("factory create should have failed");
         } catch (ElasticsearchParseException e) {
             assertThat(e.getMessage(), equalTo("[separator] required property is missing"));
